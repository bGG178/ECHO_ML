<?xml version="1.0" encoding="UTF-8"?>
<project version="4">
  <component name="AutoImportSettings">
    <option name="autoReloadType" value="SELECTIVE" />
  </component>
  <component name="ChangeListManager">
<<<<<<< HEAD
    <list default="true" id="9db6143a-e5ce-44c3-8333-f9b1132022cc" name="Changes" comment="+TriangleMLUpload within DATA folder">
=======
    <list default="true" id="9db6143a-e5ce-44c3-8333-f9b1132022cc" name="Changes" comment="+CGAN GitHub&#10;+Grant Implementation&#10;+TriangleMLUpload within DATA folder">
      <change afterPath="$PROJECT_DIR$/Bruce Files/ECHO_CGANv1.0.py" afterDir="false" />
      <change beforePath="$PROJECT_DIR$/.idea/ECHO_ML.iml" beforeDir="false" afterPath="$PROJECT_DIR$/.idea/ECHO_ML.iml" afterDir="false" />
      <change beforePath="$PROJECT_DIR$/.idea/misc.xml" beforeDir="false" afterPath="$PROJECT_DIR$/.idea/misc.xml" afterDir="false" />
>>>>>>> 1dbe5cbe
      <change beforePath="$PROJECT_DIR$/.idea/workspace.xml" beforeDir="false" afterPath="$PROJECT_DIR$/.idea/workspace.xml" afterDir="false" />
      <change beforePath="$PROJECT_DIR$/Grant Files/CGAN_gpt.py" beforeDir="false" afterPath="$PROJECT_DIR$/Grant Files/CGAN_gpt.py" afterDir="false" />
      <change beforePath="$PROJECT_DIR$/Grant Files/discriminator_cgan_ect.pth" beforeDir="false" afterPath="$PROJECT_DIR$/Grant Files/discriminator_cgan_ect.pth" afterDir="false" />
      <change beforePath="$PROJECT_DIR$/Grant Files/generator_cgan_ect.pth" beforeDir="false" afterPath="$PROJECT_DIR$/Grant Files/generator_cgan_ect.pth" afterDir="false" />
      <change beforePath="$PROJECT_DIR$/Grant Files/outputs/epoch_001.png" beforeDir="false" afterPath="$PROJECT_DIR$/Grant Files/outputs/epoch_001.png" afterDir="false" />
      <change beforePath="$PROJECT_DIR$/Grant Files/outputs/epoch_002.png" beforeDir="false" afterPath="$PROJECT_DIR$/Grant Files/outputs/epoch_002.png" afterDir="false" />
      <change beforePath="$PROJECT_DIR$/Grant Files/outputs/epoch_003.png" beforeDir="false" afterPath="$PROJECT_DIR$/Grant Files/outputs/epoch_003.png" afterDir="false" />
      <change beforePath="$PROJECT_DIR$/Grant Files/outputs/epoch_004.png" beforeDir="false" afterPath="$PROJECT_DIR$/Grant Files/outputs/epoch_004.png" afterDir="false" />
      <change beforePath="$PROJECT_DIR$/Grant Files/outputs/epoch_005.png" beforeDir="false" afterPath="$PROJECT_DIR$/Grant Files/outputs/epoch_005.png" afterDir="false" />
      <change beforePath="$PROJECT_DIR$/Grant Files/outputs/epoch_006.png" beforeDir="false" afterPath="$PROJECT_DIR$/Grant Files/outputs/epoch_006.png" afterDir="false" />
      <change beforePath="$PROJECT_DIR$/Grant Files/outputs/epoch_007.png" beforeDir="false" afterPath="$PROJECT_DIR$/Grant Files/outputs/epoch_007.png" afterDir="false" />
      <change beforePath="$PROJECT_DIR$/Grant Files/outputs/epoch_008.png" beforeDir="false" afterPath="$PROJECT_DIR$/Grant Files/outputs/epoch_008.png" afterDir="false" />
      <change beforePath="$PROJECT_DIR$/Grant Files/outputs/epoch_009.png" beforeDir="false" afterPath="$PROJECT_DIR$/Grant Files/outputs/epoch_009.png" afterDir="false" />
      <change beforePath="$PROJECT_DIR$/Grant Files/outputs/epoch_010.png" beforeDir="false" afterPath="$PROJECT_DIR$/Grant Files/outputs/epoch_010.png" afterDir="false" />
      <change beforePath="$PROJECT_DIR$/Grant Files/outputs/epoch_011.png" beforeDir="false" />
      <change beforePath="$PROJECT_DIR$/Grant Files/outputs/epoch_012.png" beforeDir="false" />
      <change beforePath="$PROJECT_DIR$/Grant Files/outputs/epoch_013.png" beforeDir="false" />
    </list>
    <option name="SHOW_DIALOG" value="false" />
    <option name="HIGHLIGHT_CONFLICTS" value="true" />
    <option name="HIGHLIGHT_NON_ACTIVE_CHANGELIST" value="false" />
    <option name="LAST_RESOLUTION" value="IGNORE" />
  </component>
  <component name="FileTemplateManagerImpl">
    <option name="RECENT_TEMPLATES">
      <list>
        <option value="Python Script" />
      </list>
    </option>
  </component>
  <component name="Git.Settings">
    <option name="RECENT_GIT_ROOT_PATH" value="$PROJECT_DIR$" />
  </component>
  <component name="GitHubPullRequestSearchHistory">{
  &quot;lastFilter&quot;: {
    &quot;state&quot;: &quot;OPEN&quot;,
    &quot;assignee&quot;: &quot;bGG178&quot;
  }
}</component>
  <component name="GithubPullRequestsUISettings">{
  &quot;selectedUrlAndAccountId&quot;: {
    &quot;url&quot;: &quot;https://github.com/bGG178/ECHO_ML.git&quot;,
    &quot;accountId&quot;: &quot;1dd39b4d-852a-4d3e-8a93-166a244b43bb&quot;
  }
}</component>
  <component name="HighlightingSettingsPerFile">
    <setting file="file://$PROJECT_DIR$/.venv/Lib/site-packages/torch/utils/data/dataset.py" root0="SKIP_INSPECTION" />
  </component>
  <component name="ProjectColorInfo">{
  &quot;associatedIndex&quot;: 2
}</component>
  <component name="ProjectId" id="2uutPLg6ZCfURDGG4NssoxMrDI2" />
  <component name="ProjectLevelVcsManager" settingsEditedManually="true">
    <ConfirmationsSetting value="2" id="Add" />
  </component>
  <component name="ProjectViewState">
    <option name="hideEmptyMiddlePackages" value="true" />
    <option name="showLibraryContents" value="true" />
  </component>
  <component name="PropertiesComponent"><![CDATA[{
  "keyToString": {
    "Python.CGAN_gpt.executor": "Run",
    "Python.ECHO_CGANv1.0.executor": "Run",
    "Python.main.executor": "Run",
    "RunOnceActivity.ShowReadmeOnStart": "true",
    "RunOnceActivity.git.unshallow": "true",
    "git-widget-placeholder": "master",
    "last_opened_file_path": "C:/Users/welov/Documents/GitHub/conditional_gan",
    "settings.editor.selected.configurable": "com.jetbrains.python.configuration.PyActiveSdkModuleConfigurable"
  }
}]]></component>
  <component name="RecentsManager">
    <key name="MoveFile.RECENT_KEYS">
      <recent name="C:\Users\welov\PycharmProjects\ECHO_ML\DATA" />
      <recent name="C:\Users\welov\PycharmProjects\ECHO_ML\CGAN Github Lonatang" />
      <recent name="C:\Users\welov\PycharmProjects\ECHO_ML\ML Course python files" />
      <recent name="C:\Users\welov\PycharmProjects\ECHO_ML\Test code" />
    </key>
  </component>
  <component name="SharedIndexes">
    <attachedChunks>
      <set>
        <option value="bundled-python-sdk-495700d161d3-aa17d162503b-com.jetbrains.pycharm.community.sharedIndexes.bundled-PC-243.22562.220" />
      </set>
    </attachedChunks>
  </component>
  <component name="SpellCheckerSettings" RuntimeDictionaries="0" Folders="0" CustomDictionaries="0" DefaultDictionary="application-level" UseSingleDictionary="true" transferred="true" />
  <component name="TaskManager">
    <task active="true" id="Default" summary="Default task">
      <changelist id="9db6143a-e5ce-44c3-8333-f9b1132022cc" name="Changes" comment="" />
      <created>1743110261953</created>
      <option name="number" value="Default" />
      <option name="presentableId" value="Default" />
      <updated>1743110261953</updated>
    </task>
    <task id="LOCAL-00001" summary="Creating folders and main test code">
      <option name="closed" value="true" />
      <created>1743882668344</created>
      <option name="number" value="00001" />
      <option name="presentableId" value="LOCAL-00001" />
      <option name="project" value="LOCAL" />
      <updated>1743882668344</updated>
    </task>
    <task id="LOCAL-00002" summary="+Python ML tutorial files">
      <option name="closed" value="true" />
      <created>1743882765593</created>
      <option name="number" value="00002" />
      <option name="presentableId" value="LOCAL-00002" />
      <option name="project" value="LOCAL" />
      <updated>1743882765593</updated>
    </task>
    <task id="LOCAL-00003" summary="+CGAN GitHub&#10;+Grant Implementation&#10;+TriangleMLUpload within DATA folder">
      <option name="closed" value="true" />
      <created>1743889781117</created>
      <option name="number" value="00003" />
      <option name="presentableId" value="LOCAL-00003" />
      <option name="project" value="LOCAL" />
      <updated>1743889781117</updated>
    </task>
    <task id="LOCAL-00004" summary="+TriangleMLUpload within DATA folder">
      <option name="closed" value="true" />
      <created>1743890885834</created>
      <option name="number" value="00004" />
      <option name="presentableId" value="LOCAL-00004" />
      <option name="project" value="LOCAL" />
      <updated>1743890885834</updated>
    </task>
    <option name="localTasksCounter" value="5" />
    <servers />
  </component>
  <component name="VcsManagerConfiguration">
    <MESSAGE value="Creating folders and main test code" />
    <MESSAGE value="+Python ML tutorial files" />
    <MESSAGE value="+CGAN GitHub&#10;+Grant Implementation&#10;+TriangleMLUpload within DATA folder" />
    <MESSAGE value="+TriangleMLUpload within DATA folder" />
    <option name="LAST_COMMIT_MESSAGE" value="+TriangleMLUpload within DATA folder" />
  </component>
  <component name="XDebuggerManager">
    <breakpoint-manager>
      <breakpoints>
        <line-breakpoint enabled="true" suspend="THREAD" type="python-line">
          <url>file://$PROJECT_DIR$/.venv/Lib/site-packages/torch/utils/data/dataset.py</url>
          <line>1</line>
          <option name="timeStamp" value="1" />
        </line-breakpoint>
      </breakpoints>
    </breakpoint-manager>
  </component>
</project><|MERGE_RESOLUTION|>--- conflicted
+++ resolved
@@ -4,31 +4,9 @@
     <option name="autoReloadType" value="SELECTIVE" />
   </component>
   <component name="ChangeListManager">
-<<<<<<< HEAD
-    <list default="true" id="9db6143a-e5ce-44c3-8333-f9b1132022cc" name="Changes" comment="+TriangleMLUpload within DATA folder">
-=======
     <list default="true" id="9db6143a-e5ce-44c3-8333-f9b1132022cc" name="Changes" comment="+CGAN GitHub&#10;+Grant Implementation&#10;+TriangleMLUpload within DATA folder">
-      <change afterPath="$PROJECT_DIR$/Bruce Files/ECHO_CGANv1.0.py" afterDir="false" />
-      <change beforePath="$PROJECT_DIR$/.idea/ECHO_ML.iml" beforeDir="false" afterPath="$PROJECT_DIR$/.idea/ECHO_ML.iml" afterDir="false" />
-      <change beforePath="$PROJECT_DIR$/.idea/misc.xml" beforeDir="false" afterPath="$PROJECT_DIR$/.idea/misc.xml" afterDir="false" />
->>>>>>> 1dbe5cbe
       <change beforePath="$PROJECT_DIR$/.idea/workspace.xml" beforeDir="false" afterPath="$PROJECT_DIR$/.idea/workspace.xml" afterDir="false" />
       <change beforePath="$PROJECT_DIR$/Grant Files/CGAN_gpt.py" beforeDir="false" afterPath="$PROJECT_DIR$/Grant Files/CGAN_gpt.py" afterDir="false" />
-      <change beforePath="$PROJECT_DIR$/Grant Files/discriminator_cgan_ect.pth" beforeDir="false" afterPath="$PROJECT_DIR$/Grant Files/discriminator_cgan_ect.pth" afterDir="false" />
-      <change beforePath="$PROJECT_DIR$/Grant Files/generator_cgan_ect.pth" beforeDir="false" afterPath="$PROJECT_DIR$/Grant Files/generator_cgan_ect.pth" afterDir="false" />
-      <change beforePath="$PROJECT_DIR$/Grant Files/outputs/epoch_001.png" beforeDir="false" afterPath="$PROJECT_DIR$/Grant Files/outputs/epoch_001.png" afterDir="false" />
-      <change beforePath="$PROJECT_DIR$/Grant Files/outputs/epoch_002.png" beforeDir="false" afterPath="$PROJECT_DIR$/Grant Files/outputs/epoch_002.png" afterDir="false" />
-      <change beforePath="$PROJECT_DIR$/Grant Files/outputs/epoch_003.png" beforeDir="false" afterPath="$PROJECT_DIR$/Grant Files/outputs/epoch_003.png" afterDir="false" />
-      <change beforePath="$PROJECT_DIR$/Grant Files/outputs/epoch_004.png" beforeDir="false" afterPath="$PROJECT_DIR$/Grant Files/outputs/epoch_004.png" afterDir="false" />
-      <change beforePath="$PROJECT_DIR$/Grant Files/outputs/epoch_005.png" beforeDir="false" afterPath="$PROJECT_DIR$/Grant Files/outputs/epoch_005.png" afterDir="false" />
-      <change beforePath="$PROJECT_DIR$/Grant Files/outputs/epoch_006.png" beforeDir="false" afterPath="$PROJECT_DIR$/Grant Files/outputs/epoch_006.png" afterDir="false" />
-      <change beforePath="$PROJECT_DIR$/Grant Files/outputs/epoch_007.png" beforeDir="false" afterPath="$PROJECT_DIR$/Grant Files/outputs/epoch_007.png" afterDir="false" />
-      <change beforePath="$PROJECT_DIR$/Grant Files/outputs/epoch_008.png" beforeDir="false" afterPath="$PROJECT_DIR$/Grant Files/outputs/epoch_008.png" afterDir="false" />
-      <change beforePath="$PROJECT_DIR$/Grant Files/outputs/epoch_009.png" beforeDir="false" afterPath="$PROJECT_DIR$/Grant Files/outputs/epoch_009.png" afterDir="false" />
-      <change beforePath="$PROJECT_DIR$/Grant Files/outputs/epoch_010.png" beforeDir="false" afterPath="$PROJECT_DIR$/Grant Files/outputs/epoch_010.png" afterDir="false" />
-      <change beforePath="$PROJECT_DIR$/Grant Files/outputs/epoch_011.png" beforeDir="false" />
-      <change beforePath="$PROJECT_DIR$/Grant Files/outputs/epoch_012.png" beforeDir="false" />
-      <change beforePath="$PROJECT_DIR$/Grant Files/outputs/epoch_013.png" beforeDir="false" />
     </list>
     <option name="SHOW_DIALOG" value="false" />
     <option name="HIGHLIGHT_CONFLICTS" value="true" />
@@ -71,18 +49,17 @@
     <option name="hideEmptyMiddlePackages" value="true" />
     <option name="showLibraryContents" value="true" />
   </component>
-  <component name="PropertiesComponent"><![CDATA[{
-  "keyToString": {
-    "Python.CGAN_gpt.executor": "Run",
-    "Python.ECHO_CGANv1.0.executor": "Run",
-    "Python.main.executor": "Run",
-    "RunOnceActivity.ShowReadmeOnStart": "true",
-    "RunOnceActivity.git.unshallow": "true",
-    "git-widget-placeholder": "master",
-    "last_opened_file_path": "C:/Users/welov/Documents/GitHub/conditional_gan",
-    "settings.editor.selected.configurable": "com.jetbrains.python.configuration.PyActiveSdkModuleConfigurable"
+  <component name="PropertiesComponent">{
+  &quot;keyToString&quot;: {
+    &quot;Python.CGAN_gpt.executor&quot;: &quot;Run&quot;,
+    &quot;Python.main.executor&quot;: &quot;Run&quot;,
+    &quot;RunOnceActivity.ShowReadmeOnStart&quot;: &quot;true&quot;,
+    &quot;RunOnceActivity.git.unshallow&quot;: &quot;true&quot;,
+    &quot;git-widget-placeholder&quot;: &quot;master&quot;,
+    &quot;last_opened_file_path&quot;: &quot;C:/Users/welov/Documents/GitHub/conditional_gan&quot;,
+    &quot;settings.editor.selected.configurable&quot;: &quot;preferences.pluginManager&quot;
   }
-}]]></component>
+}</component>
   <component name="RecentsManager">
     <key name="MoveFile.RECENT_KEYS">
       <recent name="C:\Users\welov\PycharmProjects\ECHO_ML\DATA" />
@@ -131,23 +108,14 @@
       <option name="project" value="LOCAL" />
       <updated>1743889781117</updated>
     </task>
-    <task id="LOCAL-00004" summary="+TriangleMLUpload within DATA folder">
-      <option name="closed" value="true" />
-      <created>1743890885834</created>
-      <option name="number" value="00004" />
-      <option name="presentableId" value="LOCAL-00004" />
-      <option name="project" value="LOCAL" />
-      <updated>1743890885834</updated>
-    </task>
-    <option name="localTasksCounter" value="5" />
+    <option name="localTasksCounter" value="4" />
     <servers />
   </component>
   <component name="VcsManagerConfiguration">
     <MESSAGE value="Creating folders and main test code" />
     <MESSAGE value="+Python ML tutorial files" />
     <MESSAGE value="+CGAN GitHub&#10;+Grant Implementation&#10;+TriangleMLUpload within DATA folder" />
-    <MESSAGE value="+TriangleMLUpload within DATA folder" />
-    <option name="LAST_COMMIT_MESSAGE" value="+TriangleMLUpload within DATA folder" />
+    <option name="LAST_COMMIT_MESSAGE" value="+CGAN GitHub&#10;+Grant Implementation&#10;+TriangleMLUpload within DATA folder" />
   </component>
   <component name="XDebuggerManager">
     <breakpoint-manager>
